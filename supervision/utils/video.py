--- conflicted
+++ resolved
@@ -91,15 +91,9 @@
     def __enter__(self):
         try:
             self.__fourcc = cv2.VideoWriter_fourcc(*self.__codec)
-<<<<<<< HEAD
         except TypeError as e:
             print(str(e)+". Defaulting to mp4v...")
             self.__fourcc = cv2.VideoWriter_fourcc(*'mp4v')
-=======
-        except:
-            print(f"{self.__codec} does not exist. Defaulting to mp4v...")
-            self.__fourcc = cv2.VideoWriter_fourcc(*"mp4v")
->>>>>>> 53dfeac1
         self.__writer = cv2.VideoWriter(
             self.target_path,
             self.__fourcc,

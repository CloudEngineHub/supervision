<<<<<<< HEAD
Use Supervision to elevate your video analysis capabilities by effortlessly
[tracking](https://supervision.roboflow.com/trackers/) objects identified by various
object detection and segmentation models. This guide will walk you through the process
of running inference using the [Ultralytics](https://github.com/ultralytics/ultralytics)
YOLOv8 model, subsequently tracking these objects, and annotating the video.
=======
---
comments: true
---

Leverage Supervision's advanced capabilities for enhancing your video analysis by
seamlessly [tracking](https://supervision.roboflow.com/trackers/) objects recognized by
a multitude of object detection and segmentation models. This comprehensive guide will
take you through the steps to perform inference using the YOLOv8 model via either the
[Inference](https://github.com/roboflow/inference) or
[Ultralytics](https://github.com/ultralytics/ultralytics) packages. Following this,
you'll discover how to track these objects efficiently and annotate your video content
for a deeper analysis.
>>>>>>> f5f068bf

To make it easier for you to follow our tutorial download the video we will use as an
example. You can do this using
[`supervision[assets]`](https://supervision.roboflow.com/assets/) extension.

```python
from supervision.assets import download_assets, VideoAssets

download_assets(VideoAssets.PEOPLE_WALKING)
```

<video controls>
    <source src="https://media.roboflow.com/supervision/video-examples/people-walking.mp4" type="video/mp4">
</video>

## Run Inference

First, you'll need to obtain predictions from your object detection or segmentation
model. In this tutorial, we are using the YOLOv8 model as an example. However,
Supervision is versatile and compatible with various models. Check this
[link](https://supervision.roboflow.com/how_to/detect_and_annotate/#load-predictions-into-supervision)
for guidance on how to plug in other models.

We will define a `callback` function, which will process each frame of the video
by obtaining model predictions and then annotating the frame based on these predictions.
This `callback` function will be essential in the subsequent steps of the tutorial, as
it will be modified to include tracking, labeling, and trace annotations.

=== "Ultralytics"

    ```{ .py }
    import numpy as np
    import supervision as sv
    from ultralytics import YOLO

    model = YOLO("yolov8n.pt")
    box_annotator = sv.BoundingBoxAnnotator()

    def callback(frame: np.ndarray, _: int) -> np.ndarray:
        results = model(frame)[0]
        detections = sv.Detections.from_ultralytics(results)
        return box_annotator.annotate(frame.copy(), detections=detections)

    sv.process_video(
        source_path="people-walking.mp4",
        target_path="result.mp4",
        callback=callback
    )
    ```

=== "Inference"

    ```{ .py }
    import numpy as np
    import supervision as sv
    from inference.models.utils import get_roboflow_model

    model = get_roboflow_model(model_id="yolov8n-640", api_key=<ROBOFLOW API KEY>)
    box_annotator = sv.BoundingBoxAnnotator()

    def callback(frame: np.ndarray, _: int) -> np.ndarray:
        results = model.infer(frame)[0]
        detections = sv.Detections.from_inference(results)
        return box_annotator.annotate(frame.copy(), detections=detections)

    sv.process_video(
        source_path="people-walking.mp4",
        target_path="result.mp4",
        callback=callback
    )
    ```

<video controls>
    <source src="https://media.roboflow.com/supervision/video-examples/how-to/track-objects/run-inference.mp4" type="video/mp4">
</video>

## Tracking

After running inference and obtaining predictions, the next step is to track the
detected objects throughout the video. Utilizing Supervision’s
[`sv.ByteTrack`](https://supervision.roboflow.com/trackers/#supervision.tracker.byte_tracker.core.ByteTrack)
functionality, each detected object is assigned a unique tracker ID,
enabling the continuous following of the object's motion path across different frames.

=== "Ultralytics"

    ```{ .py hl_lines="6 12" }
    import numpy as np
    import supervision as sv
    from ultralytics import YOLO

    model = YOLO("yolov8n.pt")
    tracker = sv.ByteTrack()
    box_annotator = sv.BoundingBoxAnnotator()

    def callback(frame: np.ndarray, _: int) -> np.ndarray:
        results = model(frame)[0]
        detections = sv.Detections.from_ultralytics(results)
        detections = tracker.update_with_detections(detections)
        return box_annotator.annotate(frame.copy(), detections=detections)

    sv.process_video(
        source_path="people-walking.mp4",
        target_path="result.mp4",
        callback=callback
    )
    ```

=== "Inference"

    ```{ .py hl_lines="6 12" }
    import numpy as np
    import supervision as sv
    from inference.models.utils import get_roboflow_model

    model = get_roboflow_model(model_id="yolov8n-640", api_key=<ROBOFLOW API KEY>)
    tracker = sv.ByteTrack()
    box_annotator = sv.BoundingBoxAnnotator()

    def callback(frame: np.ndarray, _: int) -> np.ndarray:
        results = model.infer(frame)[0]
        detections = sv.Detections.from_inference(results)
        detections = tracker.update_with_detections(detections)
        return box_annotator.annotate(frame.copy(), detections=detections)

    sv.process_video(
        source_path="people-walking.mp4",
        target_path="result.mp4",
        callback=callback
    )
    ```

## Annotate Video with Tracking IDs

Annotating the video with tracking IDs helps in distinguishing and following each object
distinctly. With the
[`sv.LabelAnnotator`](https://supervision.roboflow.com/annotators/#supervision.annotators.core.LabelAnnotator)
in Supervision, we can overlay the tracker IDs and class labels on the detected objects,
offering a clear visual representation of each object's class and unique identifier.

=== "Ultralytics"

    ```{ .py hl_lines="8 15-19 23-24" }
    import numpy as np
    import supervision as sv
    from ultralytics import YOLO

    model = YOLO("yolov8n.pt")
    tracker = sv.ByteTrack()
    box_annotator = sv.BoundingBoxAnnotator()
    label_annotator = sv.LabelAnnotator()

    def callback(frame: np.ndarray, _: int) -> np.ndarray:
        results = model(frame)[0]
        detections = sv.Detections.from_ultralytics(results)
        detections = tracker.update_with_detections(detections)

        labels = [
            f"#{tracker_id} {results.names[class_id]}"
            for class_id, tracker_id
            in zip(detections.class_id, detections.tracker_id)
        ]

        annotated_frame = box_annotator.annotate(
            frame.copy(), detections=detections)
        return label_annotator.annotate(
            annotated_frame, detections=detections, labels=labels)

    sv.process_video(
        source_path="people-walking.mp4",
        target_path="result.mp4",
        callback=callback
    )
    ```

=== "Inference"

    ```{ .py hl_lines="8 15-19 23-24" }
    import numpy as np
    import supervision as sv
    from inference.models.utils import get_roboflow_model

    model = get_roboflow_model(model_id="yolov8n-640", api_key=<ROBOFLOW API KEY>)
    tracker = sv.ByteTrack()
    box_annotator = sv.BoundingBoxAnnotator()
    label_annotator = sv.LabelAnnotator()

    def callback(frame: np.ndarray, _: int) -> np.ndarray:
        results = model.infer(frame)[0]
        detections = sv.Detections.from_inference(results)
        detections = tracker.update_with_detections(detections)

        labels = [
            f"#{tracker_id} {results.names[class_id]}"
            for class_id, tracker_id
            in zip(detections.class_id, detections.tracker_id)
        ]

        annotated_frame = box_annotator.annotate(
            frame.copy(), detections=detections)
        return label_annotator.annotate(
            annotated_frame, detections=detections, labels=labels)

    sv.process_video(
        source_path="people-walking.mp4",
        target_path="result.mp4",
        callback=callback
    )
    ```

<video controls>
    <source src="https://media.roboflow.com/supervision/video-examples/how-to/track-objects/annotate-video-with-tracking-ids.mp4" type="video/mp4">
</video>

## Annotate Video with Traces

Adding traces to the video involves overlaying the historical paths of the detected
objects. This feature, powered by the
[`sv.TraceAnnotator`](https://supervision.roboflow.com/annotators/#supervision.annotators.core.TraceAnnotator),
allows for visualizing the trajectories of objects, helping in understanding the
movement patterns and interactions between objects in the video.

=== "Ultralytics"

    ```{ .py hl_lines="9 26-27" }
    import numpy as np
    import supervision as sv
    from ultralytics import YOLO

    model = YOLO("yolov8n.pt")
    tracker = sv.ByteTrack()
    box_annotator = sv.BoundingBoxAnnotator()
    label_annotator = sv.LabelAnnotator()
    trace_annotator = sv.TraceAnnotator()

    def callback(frame: np.ndarray, _: int) -> np.ndarray:
        results = model(frame)[0]
        detections = sv.Detections.from_ultralytics(results)
        detections = tracker.update_with_detections(detections)

        labels = [
            f"#{tracker_id} {results.names[class_id]}"
            for class_id, tracker_id
            in zip(detections.class_id, detections.tracker_id)
        ]

        annotated_frame = box_annotator.annotate(
            frame.copy(), detections=detections)
        annotated_frame = label_annotator.annotate(
            annotated_frame, detections=detections, labels=labels)
        return trace_annotator.annotate(
            annotated_frame, detections=detections)

    sv.process_video(
        source_path="people-walking.mp4",
        target_path="result.mp4",
        callback=callback
    )
    ```

=== "Inference"

    ```{ .py hl_lines="9 26-27" }
    import numpy as np
    import supervision as sv
    from inference.models.utils import get_roboflow_model

    model = get_roboflow_model(model_id="yolov8n-640", api_key=<ROBOFLOW API KEY>)
    tracker = sv.ByteTrack()
    box_annotator = sv.BoundingBoxAnnotator()
    label_annotator = sv.LabelAnnotator()
    trace_annotator = sv.TraceAnnotator()

    def callback(frame: np.ndarray, _: int) -> np.ndarray:
        results = model.infer(frame)[0]
        detections = sv.Detections.from_inference(results)
        detections = tracker.update_with_detections(detections)

        labels = [
            f"#{tracker_id} {results.names[class_id]}"
            for class_id, tracker_id
            in zip(detections.class_id, detections.tracker_id)
        ]

        annotated_frame = box_annotator.annotate(
            frame.copy(), detections=detections)
        annotated_frame = label_annotator.annotate(
            annotated_frame, detections=detections, labels=labels)
        return trace_annotator.annotate(
            annotated_frame, detections=detections)

    sv.process_video(
        source_path="people-walking.mp4",
        target_path="result.mp4",
        callback=callback
    )
    ```

<video controls>
    <source src="https://media.roboflow.com/supervision/video-examples/how-to/track-objects/annotate-video-with-traces.mp4" type="video/mp4">
</video>

This structured walkthrough should give a detailed pathway to annotate videos
effectively using Supervision’s various functionalities, including object tracking and
trace annotations.<|MERGE_RESOLUTION|>--- conflicted
+++ resolved
@@ -1,10 +1,3 @@
-<<<<<<< HEAD
-Use Supervision to elevate your video analysis capabilities by effortlessly
-[tracking](https://supervision.roboflow.com/trackers/) objects identified by various
-object detection and segmentation models. This guide will walk you through the process
-of running inference using the [Ultralytics](https://github.com/ultralytics/ultralytics)
-YOLOv8 model, subsequently tracking these objects, and annotating the video.
-=======
 ---
 comments: true
 ---
@@ -17,7 +10,6 @@
 [Ultralytics](https://github.com/ultralytics/ultralytics) packages. Following this,
 you'll discover how to track these objects efficiently and annotate your video content
 for a deeper analysis.
->>>>>>> f5f068bf
 
 To make it easier for you to follow our tutorial download the video we will use as an
 example. You can do this using
